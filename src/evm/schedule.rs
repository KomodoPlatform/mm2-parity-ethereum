//! Cost schedule and other parameterisations for the EVM.

/// Definition of the cost schedule and other parameterisations for the EVM.
pub struct Schedule {
	pub exceptional_failed_code_deposit: bool,
	pub have_delegate_call: bool,
	pub stack_limit: usize,
	pub tier_step_gas: [usize; 8],
	pub exp_gas: usize,
	pub exp_byte_gas: usize,
	pub sha3_gas: usize,
	pub sha3_word_gas: usize,
	pub sload_gas: usize,
	pub sstore_set_gas: usize,
	pub sstore_reset_gas: usize,
	pub sstore_refund_gas: usize,
	pub jumpdest_gas: usize,
	pub log_gas: usize,
	pub log_data_gas: usize,
	pub log_topic_gas: usize,
	pub create_gas: usize,
	pub call_gas: usize,
	pub call_stipend: usize,
	pub call_value_transfer_gas: usize,
	pub call_new_account_gas: usize,
	pub suicide_refund_gas: usize,
	pub memory_gas: usize,
	pub quad_coeff_div: usize,
	pub create_data_gas: usize,
	pub tx_gas: usize,
	pub tx_create_gas: usize,
	pub tx_data_zero_gas: usize,
	pub tx_data_non_zero_gas: usize,
	pub copy_gas: usize,
}

impl Schedule {
	/// Schedule for the Frontier-era of the Ethereum main net.
	pub fn new_frontier() -> Schedule {
		Self::new(false, false, 21000)
	}

	/// Schedule for the Homestead-era of the Ethereum main net.
	pub fn new_homestead() -> Schedule {
		Self::new(true, true, 53000)
	}

	fn new(efcd: bool, hdc: bool, tcg: usize) -> Schedule {
		Schedule{
			exceptional_failed_code_deposit: efcd,
			have_delegate_call: hdc,
			stack_limit: 1024,
<<<<<<< HEAD
			tier_step_gas: [0usize, 2, 3, 5, 8, 10, 20, 0],
=======
			tier_step_gas: [0, 2, 3, 5, 8, 10, 20, 0],
>>>>>>> 5b52b19b
			exp_gas: 10,
			exp_byte_gas: 10,
			sha3_gas: 30,
			sha3_word_gas: 6,
			sload_gas: 50,
			sstore_set_gas: 20000,
			sstore_reset_gas: 5000,
			sstore_refund_gas: 15000,
			jumpdest_gas: 1,
			log_gas: 375,
			log_data_gas: 8,
			log_topic_gas: 375,
			create_gas: 32000,
			call_gas: 40,
			call_stipend: 2300,
			call_value_transfer_gas: 9000,
			call_new_account_gas: 25000,
			suicide_refund_gas: 24000,
			memory_gas: 3,
			quad_coeff_div: 512,
			create_data_gas: 200,
			tx_gas: 21000,
			tx_create_gas: tcg,
			tx_data_zero_gas: 4,
			tx_data_non_zero_gas: 68,
			copy_gas: 3,	
		}
	}
}<|MERGE_RESOLUTION|>--- conflicted
+++ resolved
@@ -50,11 +50,7 @@
 			exceptional_failed_code_deposit: efcd,
 			have_delegate_call: hdc,
 			stack_limit: 1024,
-<<<<<<< HEAD
-			tier_step_gas: [0usize, 2, 3, 5, 8, 10, 20, 0],
-=======
 			tier_step_gas: [0, 2, 3, 5, 8, 10, 20, 0],
->>>>>>> 5b52b19b
 			exp_gas: 10,
 			exp_byte_gas: 10,
 			sha3_gas: 30,
