--- conflicted
+++ resolved
@@ -1,7 +1,3 @@
 #!/bin/sh
-<<<<<<< HEAD
-echo "#!/bin/sh\ncargo test -p ethash -p ethcore-util -p ethcore -p ethsync -p ethcore-rpc -p parity -p ethminer --features dev" > ./.git/hooks/pre-push
-=======
-echo "#!/bin/sh\ncargo test -p ethash -p ethcore-util -p ethcore -p ethsync -p ethcore-rpc -p parity --features dev-clippy" > ./.git/hooks/pre-push
->>>>>>> 99e577ad
+echo "#!/bin/sh\ncargo test -p ethash -p ethcore-util -p ethcore -p ethsync -p ethcore-rpc -p parity -p ethminer --features dev-clippy" > ./.git/hooks/pre-push
 chmod +x ./.git/hooks/pre-push