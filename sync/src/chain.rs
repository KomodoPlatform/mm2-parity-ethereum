// Copyright 2015, 2016 Ethcore (UK) Ltd.
// This file is part of Parity.

// Parity is free software: you can redistribute it and/or modify
// it under the terms of the GNU General Public License as published by
// the Free Software Foundation, either version 3 of the License, or
// (at your option) any later version.

// Parity is distributed in the hope that it will be useful,
// but WITHOUT ANY WARRANTY; without even the implied warranty of
// MERCHANTABILITY or FITNESS FOR A PARTICULAR PURPOSE.  See the
// GNU General Public License for more details.

// You should have received a copy of the GNU General Public License
// along with Parity.  If not, see <http://www.gnu.org/licenses/>.

///
/// BlockChain synchronization strategy.
/// Syncs to peers and keeps up to date.
/// This implementation uses ethereum protocol v63
///
/// Syncing strategy.
///
/// 1. A peer arrives with a total difficulty better than ours
/// 2. Find a common best block between our an peer chain.
/// Start with out best block and request headers from peer backwards until a common block is found
/// 3. Download headers and block bodies from peers in parallel.
/// As soon as a set of the blocks is fully downloaded at the head of the queue it is fed to the blockchain
/// 4. Maintain sync by handling NewBlocks/NewHashes messages
///

use util::*;
use std::mem::{replace};
use ethcore::views::{HeaderView};
use ethcore::header::{BlockNumber, Header as BlockHeader};
use ethcore::client::{BlockChainClient, BlockStatus, BlockId};
use range_collection::{RangeCollection, ToUsize, FromUsize};
use ethcore::error::*;
use ethcore::block::Block;
use io::SyncIo;
use time;
use std::option::Option;

impl ToUsize for BlockNumber {
	fn to_usize(&self) -> usize {
		*self as usize
	}
}

impl FromUsize for BlockNumber {
	fn from_usize(s: usize) -> BlockNumber {
		s as BlockNumber
	}
}

type PacketDecodeError = DecoderError;

const PROTOCOL_VERSION: u8 = 63u8;
const MAX_BODIES_TO_SEND: usize = 256;
const MAX_HEADERS_TO_SEND: usize = 512;
const MAX_NODE_DATA_TO_SEND: usize = 1024;
const MAX_RECEIPTS_TO_SEND: usize = 1024;
const MAX_HEADERS_TO_REQUEST: usize = 512;
const MAX_BODIES_TO_REQUEST: usize = 256;
const MIN_PEERS_PROPAGATION: usize = 4;
const MAX_PEERS_PROPAGATION: usize = 128;
const MAX_PEER_LAG_PROPAGATION: BlockNumber = 20;

const STATUS_PACKET: u8 = 0x00;
const NEW_BLOCK_HASHES_PACKET: u8 = 0x01;
const TRANSACTIONS_PACKET: u8 = 0x02;
const GET_BLOCK_HEADERS_PACKET: u8 = 0x03;
const BLOCK_HEADERS_PACKET: u8 = 0x04;
const GET_BLOCK_BODIES_PACKET: u8 = 0x05;
const BLOCK_BODIES_PACKET: u8 = 0x06;
const NEW_BLOCK_PACKET: u8 = 0x07;

const GET_NODE_DATA_PACKET: u8 = 0x0d;
const NODE_DATA_PACKET: u8 = 0x0e;
const GET_RECEIPTS_PACKET: u8 = 0x0f;
const RECEIPTS_PACKET: u8 = 0x10;

const NETWORK_ID: U256 = ONE_U256; //TODO: get this from parent

const CONNECTION_TIMEOUT_SEC: f64 = 30f64;

struct Header {
	/// Header data
	data: Bytes,
	/// Block hash
	hash: H256,
	/// Parent hash
	parent: H256,
}

/// Used to identify header by transactions and uncles hashes
#[derive(Eq, PartialEq, Hash)]
struct HeaderId {
	transactions_root: H256,
	uncles: H256
}

#[derive(Copy, Clone, Eq, PartialEq, Debug)]
/// Sync state
pub enum SyncState {
	/// Initial chain sync has not started yet
	NotSynced,
	/// Initial chain sync complete. Waiting for new packets
	Idle,
	/// Block downloading paused. Waiting for block queue to process blocks and free some space
	Waiting,
	/// Downloading blocks
	Blocks,
	/// Downloading blocks learned from NewHashes packet
	NewBlocks,
}

/// Syncing status and statistics
pub struct SyncStatus {
	/// State
	pub state: SyncState,
	/// Syncing protocol version. That's the maximum protocol version we connect to.
	pub protocol_version: u8,
	/// BlockChain height for the moment the sync started.
	pub start_block_number: BlockNumber,
	/// Last fully downloaded and imported block number (if any).
	pub last_imported_block_number: Option<BlockNumber>,
	/// Highest block number in the download queue (if any).
	pub highest_block_number: Option<BlockNumber>,
	/// Total number of blocks for the sync process.
	pub blocks_total: BlockNumber,
	/// Number of blocks downloaded so far.
	pub blocks_received: BlockNumber,
	/// Total number of connected peers
	pub num_peers: usize,
	/// Total number of active peers
	pub num_active_peers: usize,
}

#[derive(PartialEq, Eq, Debug, Clone)]
/// Peer data type requested
enum PeerAsking {
	Nothing,
	BlockHeaders,
	BlockBodies,
}

#[derive(Clone)]
/// Syncing peer information
struct PeerInfo {
	/// eth protocol version
	protocol_version: u32,
	/// Peer chain genesis hash
	genesis: H256,
	/// Peer network id
	network_id: U256,
	/// Peer best block hash
	latest_hash: H256,
	/// Peer best block number if known
	latest_number: Option<BlockNumber>,
	/// Peer total difficulty
	difficulty: U256,
	/// Type of data currenty being requested from peer.
	asking: PeerAsking,
	/// A set of block numbers being requested
	asking_blocks: Vec<BlockNumber>,
	/// Holds requested header hash if currently requesting block header by hash
	asking_hash: Option<H256>,
	/// Request timestamp
	ask_time: f64,
}

/// Blockchain sync handler.
/// See module documentation for more details.
pub struct ChainSync {
	/// Sync state
	state: SyncState,
	/// Last block number for the start of sync
	starting_block: BlockNumber,
	/// Highest block number seen
	highest_block: Option<BlockNumber>,
	/// Set of block header numbers being downloaded
	downloading_headers: HashSet<BlockNumber>,
	/// Set of block body numbers being downloaded
	downloading_bodies: HashSet<BlockNumber>,
	/// Set of block headers being downloaded by hash
	downloading_hashes: HashSet<H256>,
	/// Downloaded headers.
	headers: Vec<(BlockNumber, Vec<Header>)>, //TODO: use BTreeMap once range API is sable. For now it is a vector sorted in descending order
	/// Downloaded bodies
	bodies: Vec<(BlockNumber, Vec<Bytes>)>, //TODO: use BTreeMap once range API is sable. For now it is a vector sorted in descending order
	/// Peer info
	peers: HashMap<PeerId, PeerInfo>,
	/// Used to map body to header
	header_ids: HashMap<HeaderId, BlockNumber>,
	/// Last impoted block number
	last_imported_block: Option<BlockNumber>,
	/// Last impoted block hash
	last_imported_hash: Option<H256>,
	/// Syncing total  difficulty
	syncing_difficulty: U256,
	/// True if common block for our and remote chain has been found
	have_common_block: bool,
	/// Last propagated block number
	last_send_block_number: BlockNumber,
}

type RlpResponseResult = Result<Option<(PacketId, RlpStream)>, PacketDecodeError>;

impl ChainSync {
	/// Create a new instance of syncing strategy.
	pub fn new() -> ChainSync {
		ChainSync {
			state: SyncState::NotSynced,
			starting_block: 0,
			highest_block: None,
			downloading_headers: HashSet::new(),
			downloading_bodies: HashSet::new(),
			downloading_hashes: HashSet::new(),
			headers: Vec::new(),
			bodies: Vec::new(),
			peers: HashMap::new(),
			header_ids: HashMap::new(),
			last_imported_block: None,
			last_imported_hash: None,
			syncing_difficulty: U256::from(0u64),
			have_common_block: false,
			last_send_block_number: 0,
		}
	}

	/// @returns Synchonization status
	pub fn status(&self) -> SyncStatus {
		SyncStatus {
			state: self.state.clone(),
			protocol_version: 63,
			start_block_number: self.starting_block,
			last_imported_block_number: self.last_imported_block,
			highest_block_number: self.highest_block,
			blocks_received: match self.last_imported_block { None => 0, Some(x) => x - self.starting_block },
			blocks_total: match self.highest_block { None => 0, Some(x) => x - self.starting_block },
			num_peers: self.peers.len(),
			num_active_peers: self.peers.values().filter(|p| p.asking != PeerAsking::Nothing).count(),
		}
	}

	/// Abort all sync activity
	pub fn abort(&mut self, io: &mut SyncIo) {
		self.restart(io);
		self.peers.clear();
	}


	#[allow(for_kv_map)] // Because it's not possible to get `values_mut()`
	/// Rest sync. Clear all downloaded data but keep the queue
	fn reset(&mut self) {
		self.downloading_headers.clear();
		self.downloading_bodies.clear();
		self.headers.clear();
		self.bodies.clear();
		for (_, ref mut p) in &mut self.peers {
			p.asking_blocks.clear();
			p.asking_hash = None;
		}
		self.header_ids.clear();
		self.syncing_difficulty = From::from(0u64);
		self.state = SyncState::Idle;
	}

	/// Restart sync
	pub fn restart(&mut self, io: &mut SyncIo) {
		self.reset();
		self.last_imported_block = None;
		self.last_imported_hash = None;
		self.starting_block = 0;
		self.highest_block = None;
		self.have_common_block = false;
		io.chain().clear_queue();
		self.starting_block = io.chain().chain_info().best_block_number;
		self.state = SyncState::NotSynced;
	}

	/// Called by peer to report status
	fn on_peer_status(&mut self, io: &mut SyncIo, peer_id: PeerId, r: &UntrustedRlp) -> Result<(), PacketDecodeError> {
		let peer = PeerInfo {
			protocol_version: try!(r.val_at(0)),
			network_id: try!(r.val_at(1)),
			difficulty: try!(r.val_at(2)),
			latest_hash: try!(r.val_at(3)),
			latest_number: None,
			genesis: try!(r.val_at(4)),
			asking: PeerAsking::Nothing,
			asking_blocks: Vec::new(),
			asking_hash: None,
			ask_time: 0f64,
		};

		trace!(target: "sync", "New peer {} (protocol: {}, network: {:?}, difficulty: {:?}, latest:{}, genesis:{})", peer_id, peer.protocol_version, peer.network_id, peer.difficulty, peer.latest_hash, peer.genesis);

		if self.peers.contains_key(&peer_id) {
			warn!("Unexpected status packet from {}:{}", peer_id, io.peer_info(peer_id));
			return Ok(());
		}
		let chain_info = io.chain().chain_info();
		if peer.genesis != chain_info.genesis_hash {
			io.disable_peer(peer_id);
			trace!(target: "sync", "Peer {} genesis hash not matched", peer_id);
			return Ok(());
		}
		if peer.network_id != NETWORK_ID {
			io.disable_peer(peer_id);
			trace!(target: "sync", "Peer {} network id not matched", peer_id);
			return Ok(());
		}

		self.peers.insert(peer_id.clone(), peer);
		info!(target: "sync", "Connected {}:{}", peer_id, io.peer_info(peer_id));
		self.sync_peer(io, peer_id, false);
		Ok(())
	}

	#[allow(cyclomatic_complexity)]
	/// Called by peer once it has new block headers during sync
	fn on_peer_block_headers(&mut self, io: &mut SyncIo, peer_id: PeerId, r: &UntrustedRlp) -> Result<(), PacketDecodeError> {
		self.reset_peer_asking(peer_id, PeerAsking::BlockHeaders);
		let item_count = r.item_count();
		trace!(target: "sync", "{} -> BlockHeaders ({} entries)", peer_id, item_count);
		self.clear_peer_download(peer_id);
		if self.state != SyncState::Blocks && self.state != SyncState::NewBlocks && self.state != SyncState::Waiting {
			trace!(target: "sync", "Ignored unexpected block headers");
			return Ok(());
		}
		if self.state == SyncState::Waiting {
			trace!(target: "sync", "Ignored block headers while waiting");
			return Ok(());
		}

		for i in 0..item_count {
			let info: BlockHeader = try!(r.val_at(i));
			let number = BlockNumber::from(info.number);
			if number <= self.current_base_block() || self.headers.have_item(&number) {
				trace!(target: "sync", "Skipping existing block header");
				continue;
			}

			if self.highest_block == None || number > self.highest_block.unwrap() {
				self.highest_block = Some(number);
			}
			let hash = info.hash();
			match io.chain().block_status(BlockId::Hash(hash.clone())) {
				BlockStatus::InChain => {
					self.have_common_block = true;
					self.last_imported_block = Some(number);
					self.last_imported_hash = Some(hash.clone());
					trace!(target: "sync", "Found common header {} ({})", number, hash);
				},
				_ => {
					if self.have_common_block {
						//validate chain
						let base_hash = self.last_imported_hash.clone().unwrap();
						if self.have_common_block && number == self.current_base_block() + 1 && info.parent_hash != base_hash {
							// Part of the forked chain. Restart to find common block again
							debug!(target: "sync", "Mismatched block header {} {}, restarting sync", number, hash);
							self.restart(io);
							return Ok(());
						}
						if self.headers.find_item(&(number - 1)).map_or(false, |p| p.hash != info.parent_hash) {
							// mismatching parent id, delete the previous block and don't add this one
							debug!(target: "sync", "Mismatched block header {} {}", number, hash);
							self.remove_downloaded_blocks(number - 1);
							continue;
						}
						if self.headers.find_item(&(number + 1)).map_or(false, |p| p.parent != hash) {
							// mismatching parent id for the next block, clear following headers
							debug!(target: "sync", "Mismatched block header {}", number + 1);
							self.remove_downloaded_blocks(number + 1);
						}
					}
					let hdr = Header {
						data: try!(r.at(i)).as_raw().to_vec(),
						hash: hash.clone(),
						parent: info.parent_hash,
					};
					self.headers.insert_item(number, hdr);
					let header_id = HeaderId {
						transactions_root: info.transactions_root,
						uncles: info.uncles_hash
					};
					trace!(target: "sync", "Got header {} ({})", number, hash);
					if header_id.transactions_root == rlp::SHA3_NULL_RLP && header_id.uncles == rlp::SHA3_EMPTY_LIST_RLP {
						//empty body, just mark as downloaded
						let mut body_stream = RlpStream::new_list(2);
						body_stream.append_raw(&rlp::NULL_RLP, 1);
						body_stream.append_raw(&rlp::EMPTY_LIST_RLP, 1);
						self.bodies.insert_item(number, body_stream.out());
					}
					else {
						self.header_ids.insert(header_id, number);
					}
				}
			}
		}
		self.collect_blocks(io);
		self.continue_sync(io);
		Ok(())
	}

	/// Called by peer once it has new block bodies
	fn on_peer_block_bodies(&mut self, io: &mut SyncIo, peer_id: PeerId, r: &UntrustedRlp) -> Result<(), PacketDecodeError> {
		use util::triehash::ordered_trie_root;
		self.reset_peer_asking(peer_id, PeerAsking::BlockBodies);
		let item_count = r.item_count();
		trace!(target: "sync", "{} -> BlockBodies ({} entries)", peer_id, item_count);
		self.clear_peer_download(peer_id);
		if self.state != SyncState::Blocks && self.state != SyncState::NewBlocks && self.state != SyncState::Waiting {
			trace!(target: "sync", "Ignored unexpected block bodies");
			return Ok(());
		}
		if self.state == SyncState::Waiting {
			trace!(target: "sync", "Ignored block bodies while waiting");
			return Ok(());
		}
		for i in 0..item_count {
			let body = try!(r.at(i));
			let tx = try!(body.at(0));
			let tx_root = ordered_trie_root(tx.iter().map(|r| r.as_raw().to_vec()).collect()); //TODO: get rid of vectors here
			let uncles = try!(body.at(1)).as_raw().sha3();
			let header_id = HeaderId {
				transactions_root: tx_root,
				uncles: uncles
			};
			match self.header_ids.get(&header_id).cloned() {
				Some(n) => {
					self.header_ids.remove(&header_id);
					self.bodies.insert_item(n, body.as_raw().to_vec());
					trace!(target: "sync", "Got body {}", n);
				}
				None =>  {
					debug!(target: "sync", "Ignored unknown block body");
				}
			}
		}
		self.collect_blocks(io);
		self.continue_sync(io);
		Ok(())
	}

	/// Called by peer once it has new block bodies
	fn on_peer_new_block(&mut self, io: &mut SyncIo, peer_id: PeerId, r: &UntrustedRlp) -> Result<(), PacketDecodeError> {
		let block_rlp = try!(r.at(0));
		let header_rlp = try!(block_rlp.at(0));
		let h = header_rlp.as_raw().sha3();
		trace!(target: "sync", "{} -> NewBlock ({})", peer_id, h);
		let header: BlockHeader = try!(header_rlp.as_val());
 		let mut unknown = false;
		{
			let peer = self.peers.get_mut(&peer_id).unwrap();
			peer.latest_hash = header.hash();
			peer.latest_number = Some(header.number());
		}
		// TODO: Decompose block and add to self.headers and self.bodies instead
		if header.number == From::from(self.current_base_block() + 1) {
			match io.chain().import_block(block_rlp.as_raw().to_vec()) {
				Err(ImportError::AlreadyInChain) => {
					trace!(target: "sync", "New block already in chain {:?}", h);
				},
				Err(ImportError::AlreadyQueued) => {
					trace!(target: "sync", "New block already queued {:?}", h);
				},
				Ok(_) => {
					self.last_imported_block = Some(header.number);
					trace!(target: "sync", "New block queued {:?}", h);
				},
				Err(ImportError::UnknownParent) => {
					unknown = true;
					trace!(target: "sync", "New block with unknown parent {:?}", h);
				},
				Err(e) => {
					debug!(target: "sync", "Bad new block {:?} : {:?}", h, e);
					io.disable_peer(peer_id);
				}
			};
		}
  		else {
			unknown = true;
		}
		if unknown {
			trace!(target: "sync", "New block unknown {:?}", h);
			//TODO: handle too many unknown blocks
			let difficulty: U256 = try!(r.val_at(1));
			let peer_difficulty = self.peers.get_mut(&peer_id).unwrap().difficulty;
			if difficulty > peer_difficulty {
				trace!(target: "sync", "Received block {:?}  with no known parent. Peer needs syncing...", h);
				self.sync_peer(io, peer_id, true);
			}
		}
		Ok(())
	}

	/// Handles NewHashes packet. Initiates headers download for any unknown hashes.
	fn on_peer_new_hashes(&mut self, io: &mut SyncIo, peer_id: PeerId, r: &UntrustedRlp) -> Result<(), PacketDecodeError> {
		if self.peers.get_mut(&peer_id).unwrap().asking != PeerAsking::Nothing {
			trace!(target: "sync", "Ignoring new hashes since we're already downloading.");
			return Ok(());
		}
		trace!(target: "sync", "{} -> NewHashes ({} entries)", peer_id, r.item_count());
		let hashes = r.iter().map(|item| (item.val_at::<H256>(0), item.val_at::<BlockNumber>(1)));
		let mut max_height: BlockNumber = 0;
		for (rh, rd) in hashes {
			let h = try!(rh);
			let d = try!(rd);
			if self.downloading_hashes.contains(&h) {
				continue;
			}
			match io.chain().block_status(BlockId::Hash(h.clone())) {
				BlockStatus::InChain  => {
					trace!(target: "sync", "New block hash already in chain {:?}", h);
				},
				BlockStatus::Queued => {
					trace!(target: "sync", "New hash block already queued {:?}", h);
				},
				BlockStatus::Unknown => {
					if d > max_height {
						trace!(target: "sync", "New unknown block hash {:?}", h);
						let peer = self.peers.get_mut(&peer_id).unwrap();
						peer.latest_hash = h.clone();
						peer.latest_number = Some(d);
						max_height = d;
					}
				},
				BlockStatus::Bad =>{
					debug!(target: "sync", "Bad new block hash {:?}", h);
					io.disable_peer(peer_id);
					return Ok(());
				}
			}
		};
		if max_height != 0 {
			self.sync_peer(io, peer_id, true);
		}
		Ok(())
	}

	/// Called by peer when it is disconnecting
	pub fn on_peer_aborting(&mut self, io: &mut SyncIo, peer: PeerId) {
		trace!(target: "sync", "== Disconnecting {}", peer);
		if self.peers.contains_key(&peer) {
			info!(target: "sync", "Disconnected {}", peer);
			self.clear_peer_download(peer);
			self.peers.remove(&peer);
			self.continue_sync(io);
		}
	}

	/// Called when a new peer is connected
	pub fn on_peer_connected(&mut self, io: &mut SyncIo, peer: PeerId) {
		trace!(target: "sync", "== Connected {}", peer);
		self.send_status(io, peer);
	}

	/// Resume downloading
	fn continue_sync(&mut self, io: &mut SyncIo) {
		let mut peers: Vec<(PeerId, U256)> = self.peers.iter().map(|(k, p)| (*k, p.difficulty)).collect();
		peers.sort_by(|&(_, d1), &(_, d2)| d1.cmp(&d2).reverse()); //TODO: sort by rating
		for (p, _) in peers {
			self.sync_peer(io, p, false);
		}
	}

	/// Called after all blocks have been donloaded
	fn complete_sync(&mut self) {
		trace!(target: "sync", "Sync complete");
		self.reset();
		self.state = SyncState::Idle;
	}

	/// Enter waiting state
	fn pause_sync(&mut self) {
		trace!(target: "sync", "Block queue full, pausing sync");
		self.state = SyncState::Waiting;
	}

	/// Find something to do for a peer. Called for a new peer or when a peer is done with it's task.
	fn sync_peer(&mut self, io: &mut SyncIo,  peer_id: PeerId, force: bool) {
		let (peer_latest, peer_difficulty) = {
			let peer = self.peers.get_mut(&peer_id).unwrap();
			if peer.asking != PeerAsking::Nothing {
				return;
			}
			if self.state == SyncState::Waiting {
				trace!(target: "sync", "Waiting for block queue");
				return;
			}
			(peer.latest_hash.clone(), peer.difficulty.clone())
		};

		let td = io.chain().chain_info().pending_total_difficulty;
		let syncing_difficulty = max(self.syncing_difficulty, td);
		if force || peer_difficulty > syncing_difficulty {
			// start sync
			self.syncing_difficulty = peer_difficulty;
			if self.state == SyncState::Idle || self.state == SyncState::NotSynced {
				self.state = SyncState::Blocks;
			}
			trace!(target: "sync", "Starting sync with better chain");
			self.peers.get_mut(&peer_id).unwrap().asking_hash = Some(peer_latest.clone());
			self.downloading_hashes.insert(peer_latest.clone());
			self.request_headers_by_hash(io, peer_id, &peer_latest, 1, 0, false);
		}
		else if self.state == SyncState::Blocks && io.chain().block_status(BlockId::Hash(peer_latest)) == BlockStatus::Unknown {
			self.request_blocks(io, peer_id);
		}
	}

	fn current_base_block(&self) -> BlockNumber {
		match self.last_imported_block { None => 0, Some(x) => x }
	}

	/// Find some headers or blocks to download for a peer.
	fn request_blocks(&mut self, io: &mut SyncIo, peer_id: PeerId) {
		self.clear_peer_download(peer_id);

		if io.chain().queue_info().is_full() {
			self.pause_sync();
			return;
		}

		// check to see if we need to download any block bodies first
		let mut needed_bodies: Vec<H256> = Vec::new();
		let mut needed_numbers: Vec<BlockNumber> = Vec::new();

		if self.have_common_block && !self.headers.is_empty() && self.headers.range_iter().next().unwrap().0 == self.current_base_block() + 1 {
			for (start, ref items) in self.headers.range_iter() {
				if needed_bodies.len() >= MAX_BODIES_TO_REQUEST {
					break;
				}
				let mut index: BlockNumber = 0;
				while index != items.len() as BlockNumber && needed_bodies.len() < MAX_BODIES_TO_REQUEST {
					let block = start + index;
					if !self.downloading_bodies.contains(&block) && !self.bodies.have_item(&block) {
						needed_bodies.push(items[index as usize].hash.clone());
						needed_numbers.push(block);
						self.downloading_bodies.insert(block);
					}
					index += 1;
				}
			}
		}
		if !needed_bodies.is_empty() {
			replace(&mut self.peers.get_mut(&peer_id).unwrap().asking_blocks, needed_numbers);
			self.request_bodies(io, peer_id, needed_bodies);
		}
		else {
			// check if need to download headers
			let mut start = 0usize;
			if !self.have_common_block {
				// download backwards until common block is found 1 header at a time
				let chain_info = io.chain().chain_info();
				start = chain_info.best_block_number as usize;
				if !self.headers.is_empty() {
					start = min(start, self.headers.range_iter().next().unwrap().0 as usize - 1);
				}
				if start == 0 {
					self.have_common_block = true; //reached genesis
					self.last_imported_hash = Some(chain_info.genesis_hash);
					self.last_imported_block = Some(0);
				}
			}
			if self.have_common_block {
				let mut headers: Vec<BlockNumber> = Vec::new();
				let mut prev = self.current_base_block() + 1;
				for (next, ref items) in self.headers.range_iter() {
					if !headers.is_empty() {
						break;
					}
					if next <= prev {
						prev = next + items.len() as BlockNumber;
						continue;
					}
					let mut block = prev;
					while block < next && headers.len() < MAX_HEADERS_TO_REQUEST {
						if !self.downloading_headers.contains(&(block as BlockNumber)) {
							headers.push(block as BlockNumber);
							self.downloading_headers.insert(block as BlockNumber);
						}
						block += 1;
					}
					prev = next + items.len() as BlockNumber;
				}

				if !headers.is_empty() {
					start = headers[0] as usize;
					let count = headers.len();
					replace(&mut self.peers.get_mut(&peer_id).unwrap().asking_blocks, headers);
					assert!(!self.headers.have_item(&(start as BlockNumber)));
					self.request_headers_by_number(io, peer_id, start as BlockNumber, count, 0, false);
				}
			}
			else {
				// continue search for common block
				self.downloading_headers.insert(start as BlockNumber);
				self.request_headers_by_number(io, peer_id, start as BlockNumber, 1, 0, false);
			}
		}
	}

	/// Clear all blocks/headers marked as being downloaded by a peer.
	fn clear_peer_download(&mut self, peer_id: PeerId) {
		let peer = self.peers.get_mut(&peer_id).unwrap();
		if let Some(hash) = peer.asking_hash.take() {
			self.downloading_hashes.remove(&hash);
		}
		for b in &peer.asking_blocks {
			self.downloading_headers.remove(&b);
			self.downloading_bodies.remove(&b);
		}
		peer.asking_blocks.clear();
	}

	/// Checks if there are blocks fully downloaded that can be imported into the blockchain and does the import.
	fn collect_blocks(&mut self, io: &mut SyncIo) {
		if !self.have_common_block || self.headers.is_empty() || self.bodies.is_empty() {
			return;
		}

		let mut restart = false;
		// merge headers and bodies
		{
			let headers = self.headers.range_iter().next().unwrap();
			let bodies = self.bodies.range_iter().next().unwrap();
			if headers.0 != bodies.0 || headers.0 != self.current_base_block() + 1 {
				return;
			}

			let count = min(headers.1.len(), bodies.1.len());
			let mut imported = 0;
			for i in 0..count {
				let mut block_rlp = RlpStream::new_list(3);
				block_rlp.append_raw(&headers.1[i].data, 1);
				let body = Rlp::new(&bodies.1[i]);
				block_rlp.append_raw(body.at(0).as_raw(), 1);
				block_rlp.append_raw(body.at(1).as_raw(), 1);
				let h = &headers.1[i].hash;

				// Perform basic block verification
				if !Block::is_good(block_rlp.as_raw()) {
					debug!(target: "sync", "Bad block rlp {:?} : {:?}", h, block_rlp.as_raw());
					restart = true;
					break;
				}

				match io.chain().import_block(block_rlp.out()) {
					Err(ImportError::AlreadyInChain) => {
						trace!(target: "sync", "Block already in chain {:?}", h);
						self.last_imported_block = Some(headers.0 + i as BlockNumber);
						self.last_imported_hash = Some(h.clone());
					},
					Err(ImportError::AlreadyQueued) => {
						trace!(target: "sync", "Block already queued {:?}", h);
						self.last_imported_block = Some(headers.0 + i as BlockNumber);
						self.last_imported_hash = Some(h.clone());
					},
					Ok(_) => {
						trace!(target: "sync", "Block queued {:?}", h);
						self.last_imported_block = Some(headers.0 + i as BlockNumber);
						self.last_imported_hash = Some(h.clone());
						imported += 1;
					},
					Err(e) => {
						debug!(target: "sync", "Bad block {:?} : {:?}", h, e);
						restart = true;
					}
				}
			}
			trace!(target: "sync", "Imported {} of {}", imported, count);
		}

		if restart {
			self.restart(io);
			return;
		}

		self.headers.remove_head(&(self.last_imported_block.unwrap() + 1));
		self.bodies.remove_head(&(self.last_imported_block.unwrap() + 1));

		if self.headers.is_empty() {
			assert!(self.bodies.is_empty());
			self.complete_sync();
		}
	}

	/// Remove downloaded bocks/headers starting from specified number.
	/// Used to recover from an error and re-download parts of the chain detected as bad.
	fn remove_downloaded_blocks(&mut self, start: BlockNumber) {
		for n in self.headers.get_tail(&start) {
			if let Some(ref header_data) = self.headers.find_item(&n) {
				let header_to_delete = HeaderView::new(&header_data.data);
				let header_id = HeaderId {
					transactions_root: header_to_delete.transactions_root(),
					uncles: header_to_delete.uncles_hash()
				};
				self.header_ids.remove(&header_id);
			}
			self.downloading_bodies.remove(&n);
			self.downloading_headers.remove(&n);
		}
		self.headers.remove_tail(&start);
		self.bodies.remove_tail(&start);
	}

	/// Request headers from a peer by block hash
	fn request_headers_by_hash(&mut self, sync: &mut SyncIo, peer_id: PeerId, h: &H256, count: usize, skip: usize, reverse: bool) {
		trace!(target: "sync", "{} <- GetBlockHeaders: {} entries starting from {}", peer_id, count, h);
		let mut rlp = RlpStream::new_list(4);
		rlp.append(h);
		rlp.append(&count);
		rlp.append(&skip);
		rlp.append(&if reverse {1u32} else {0u32});
		self.send_request(sync, peer_id, PeerAsking::BlockHeaders, GET_BLOCK_HEADERS_PACKET, rlp.out());
	}

	/// Request headers from a peer by block number
	fn request_headers_by_number(&mut self, sync: &mut SyncIo, peer_id: PeerId, n: BlockNumber, count: usize, skip: usize, reverse: bool) {
		let mut rlp = RlpStream::new_list(4);
		trace!(target: "sync", "{} <- GetBlockHeaders: {} entries starting from {}", peer_id, count, n);
		rlp.append(&n);
		rlp.append(&count);
		rlp.append(&skip);
		rlp.append(&if reverse {1u32} else {0u32});
		self.send_request(sync, peer_id, PeerAsking::BlockHeaders, GET_BLOCK_HEADERS_PACKET, rlp.out());
	}

	/// Request block bodies from a peer
	fn request_bodies(&mut self, sync: &mut SyncIo, peer_id: PeerId, hashes: Vec<H256>) {
		let mut rlp = RlpStream::new_list(hashes.len());
		trace!(target: "sync", "{} <- GetBlockBodies: {} entries", peer_id, hashes.len());
		for h in hashes {
			rlp.append(&h);
		}
		self.send_request(sync, peer_id, PeerAsking::BlockBodies, GET_BLOCK_BODIES_PACKET, rlp.out());
	}

	/// Reset peer status after request is complete.
	fn reset_peer_asking(&mut self, peer_id: PeerId, asking: PeerAsking) {
		let peer = self.peers.get_mut(&peer_id).unwrap();
		if peer.asking != asking {
			warn!(target:"sync", "Asking {:?} while expected {:?}", peer.asking, asking);
		}
		else {
			peer.asking = PeerAsking::Nothing;
		}
	}

	/// Generic request sender
	fn send_request(&mut self, sync: &mut SyncIo, peer_id: PeerId, asking: PeerAsking,  packet_id: PacketId, packet: Bytes) {
		{
			let peer = self.peers.get_mut(&peer_id).unwrap();
			if peer.asking != PeerAsking::Nothing {
				warn!(target:"sync", "Asking {:?} while requesting {:?}", peer.asking, asking);
			}
		}
		match sync.send(peer_id, packet_id, packet) {
			Err(e) => {
				warn!(target:"sync", "Error sending request: {:?}", e);
				sync.disable_peer(peer_id);
				self.on_peer_aborting(sync, peer_id);
			}
			Ok(_) => {
				let mut peer = self.peers.get_mut(&peer_id).unwrap();
				peer.asking = asking;
				peer.ask_time = time::precise_time_s();
			}
		}
	}

	/// Generic packet sender
	fn send_packet(&mut self, sync: &mut SyncIo, peer_id: PeerId, packet_id: PacketId, packet: Bytes) {
		if let Err(e) = sync.send(peer_id, packet_id, packet) {
			warn!(target:"sync", "Error sending packet: {:?}", e);
			sync.disable_peer(peer_id);
			self.on_peer_aborting(sync, peer_id);
		}
	}
	/// Called when peer sends us new transactions
	fn on_peer_transactions(&mut self, _io: &mut SyncIo, _peer_id: PeerId, _r: &UntrustedRlp) -> Result<(), PacketDecodeError> {
		Ok(())
	}

	/// Send Status message
	fn send_status(&mut self, io: &mut SyncIo, peer_id: PeerId) {
		let mut packet = RlpStream::new_list(5);
		let chain = io.chain().chain_info();
		packet.append(&(PROTOCOL_VERSION as u32));
		packet.append(&NETWORK_ID); //TODO: network id
		packet.append(&chain.total_difficulty);
		packet.append(&chain.best_block_hash);
		packet.append(&chain.genesis_hash);
		//TODO: handle timeout for status request
		if let Err(e) = io.send(peer_id, STATUS_PACKET, packet.out()) {
			warn!(target:"sync", "Error sending status request: {:?}", e);
			io.disable_peer(peer_id);
		}
	}

	/// Respond to GetBlockHeaders request
	fn return_block_headers(io: &SyncIo, r: &UntrustedRlp) -> RlpResponseResult {
		// Packet layout:
		// [ block: { P , B_32 }, maxHeaders: P, skip: P, reverse: P in { 0 , 1 } ]
		let max_headers: usize = try!(r.val_at(1));
		let skip: usize = try!(r.val_at(2));
		let reverse: bool = try!(r.val_at(3));
		let last = io.chain().chain_info().best_block_number;
		let mut number = if try!(r.at(0)).size() == 32 {
			// id is a hash
			let hash: H256 = try!(r.val_at(0));
			trace!(target: "sync", "-> GetBlockHeaders (hash: {}, max: {}, skip: {}, reverse:{})", hash, max_headers, skip, reverse);
			match io.chain().block_header(BlockId::Hash(hash)) {
				Some(hdr) => From::from(HeaderView::new(&hdr).number()),
				None => last
			}
		}
		else {
			trace!(target: "sync", "-> GetBlockHeaders (number: {}, max: {}, skip: {}, reverse:{})", try!(r.val_at::<BlockNumber>(0)), max_headers, skip, reverse);
			try!(r.val_at(0))
		};

		if reverse {
			number = min(last, number);
		} else {
			number = max(1, number);
		}
		let max_count = min(MAX_HEADERS_TO_SEND, max_headers);
		let mut count = 0;
		let mut data = Bytes::new();
		let inc = (skip + 1) as BlockNumber;
		while number <= last && number > 0 && count < max_count {
			if let Some(mut hdr) = io.chain().block_header(BlockId::Number(number)) {
				data.append(&mut hdr);
				count += 1;
			}
			if reverse {
				if number <= inc {
					break;
				}
				number -= inc;
			}
			else {
				number += inc;
			}
		}
		let mut rlp = RlpStream::new_list(count as usize);
		rlp.append_raw(&data, count as usize);
		trace!(target: "sync", "-> GetBlockHeaders: returned {} entries", count);
		Ok(Some((BLOCK_HEADERS_PACKET, rlp)))
	}

	/// Respond to GetBlockBodies request
	fn return_block_bodies(io: &SyncIo, r: &UntrustedRlp) -> RlpResponseResult {
		let mut count = r.item_count();
		if count == 0 {
			debug!(target: "sync", "Empty GetBlockBodies request, ignoring.");
			return Ok(None);
		}
		trace!(target: "sync", "-> GetBlockBodies: {} entries", count);
		count = min(count, MAX_BODIES_TO_SEND);
		let mut added = 0usize;
		let mut data = Bytes::new();
		for i in 0..count {
			if let Some(mut hdr) = io.chain().block_body(BlockId::Hash(try!(r.val_at::<H256>(i)))) {
				data.append(&mut hdr);
				added += 1;
			}
		}
		let mut rlp = RlpStream::new_list(added);
		rlp.append_raw(&data, added);
		trace!(target: "sync", "-> GetBlockBodies: returned {} entries", added);
		Ok(Some((BLOCK_BODIES_PACKET, rlp)))
	}

	/// Respond to GetNodeData request
	fn return_node_data(io: &SyncIo, r: &UntrustedRlp) -> RlpResponseResult {
		let mut count = r.item_count();
		if count == 0 {
			debug!(target: "sync", "Empty GetNodeData request, ignoring.");
			return Ok(None);
		}
		count = min(count, MAX_NODE_DATA_TO_SEND);
		let mut added = 0usize;
		let mut data = Bytes::new();
		for i in 0..count {
			if let Some(mut hdr) = io.chain().state_data(&try!(r.val_at::<H256>(i))) {
				data.append(&mut hdr);
				added += 1;
			}
		}
		let mut rlp = RlpStream::new_list(added);
		rlp.append_raw(&data, added);
		Ok(Some((NODE_DATA_PACKET, rlp)))
	}

	fn return_receipts(io: &SyncIo, rlp: &UntrustedRlp) -> RlpResponseResult {
		let mut count = rlp.item_count();
		if count == 0 {
			debug!(target: "sync", "Empty GetReceipts request, ignoring.");
			return Ok(None);
		}
		count = min(count, MAX_RECEIPTS_TO_SEND);
		let mut added = 0usize;
		let mut data = Bytes::new();
		for i in 0..count {
			if let Some(mut hdr) = io.chain().block_receipts(&try!(rlp.val_at::<H256>(i))) {
				data.append(&mut hdr);
				added += 1;
			}
		}
		let mut rlp_result = RlpStream::new_list(added);
		rlp_result.append_raw(&data, added);
		Ok(Some((RECEIPTS_PACKET, rlp_result)))
	}

	fn return_rlp<FRlp, FError>(&self, io: &mut SyncIo, rlp: &UntrustedRlp, rlp_func: FRlp, error_func: FError) -> Result<(), PacketDecodeError>
		where FRlp : Fn(&SyncIo, &UntrustedRlp) -> RlpResponseResult,
			FError : FnOnce(UtilError) -> String
	{
		let response = rlp_func(io, rlp);
		match response {
			Err(e) => Err(e),
			Ok(Some((packet_id, rlp_stream))) => {
				io.respond(packet_id, rlp_stream.out()).unwrap_or_else(
					|e| debug!(target: "sync", "{:?}", error_func(e)));
				Ok(())
			}
			_ => Ok(())
		}
	}

	/// Dispatch incoming requests and responses
	pub fn on_packet(&mut self, io: &mut SyncIo, peer: PeerId, packet_id: u8, data: &[u8]) {
		let rlp = UntrustedRlp::new(data);

		if packet_id != STATUS_PACKET && !self.peers.contains_key(&peer) {
			warn!(target:"sync", "Unexpected packet from unregistered peer: {}:{}", peer, io.peer_info(peer));
			return;
		}
		let result = match packet_id {
			STATUS_PACKET => self.on_peer_status(io, peer, &rlp),
			TRANSACTIONS_PACKET => self.on_peer_transactions(io, peer, &rlp),
			BLOCK_HEADERS_PACKET => self.on_peer_block_headers(io, peer, &rlp),
			BLOCK_BODIES_PACKET => self.on_peer_block_bodies(io, peer, &rlp),
			NEW_BLOCK_PACKET => self.on_peer_new_block(io, peer, &rlp),
			NEW_BLOCK_HASHES_PACKET => self.on_peer_new_hashes(io, peer, &rlp),

			GET_BLOCK_BODIES_PACKET => self.return_rlp(io, &rlp,
				ChainSync::return_block_bodies,
				|e| format!("Error sending block bodies: {:?}", e)),

			GET_BLOCK_HEADERS_PACKET => self.return_rlp(io, &rlp,
				ChainSync::return_block_headers,
				|e| format!("Error sending block headers: {:?}", e)),

			GET_RECEIPTS_PACKET => self.return_rlp(io, &rlp,
				ChainSync::return_receipts,
				|e| format!("Error sending receipts: {:?}", e)),

			GET_NODE_DATA_PACKET => self.return_rlp(io, &rlp,
				ChainSync::return_node_data,
				|e| format!("Error sending nodes: {:?}", e)),

			_ => {
				debug!(target: "sync", "Unknown packet {}", packet_id);
				Ok(())
			}
		};
		result.unwrap_or_else(|e| {
			debug!(target:"sync", "{} -> Malformed packet {} : {}", peer, packet_id, e);
		})
	}

	pub fn maintain_peers(&self, io: &mut SyncIo) {
		let tick = time::precise_time_s();
		for (peer_id, peer) in &self.peers {
			if peer.asking != PeerAsking::Nothing && (tick - peer.ask_time) > CONNECTION_TIMEOUT_SEC {
				io.disconnect_peer(*peer_id);
			}
		}
	}

	fn check_resume(&mut self, io: &mut SyncIo) {
		if !io.chain().queue_info().is_full() && self.state == SyncState::Waiting {
			self.state = SyncState::Blocks;
			self.continue_sync(io);
		}
	}

	/// creates rlp to send for the tree defined by 'from' and 'to' hashes
	fn create_new_hashes_rlp(chain: &BlockChainClient, from: &H256, to: &H256) -> Option<Bytes> {
		match chain.tree_route(from, to) {
			Some(route) => {
				match route.blocks.len() {
					0 => None,
					_ => {
						let mut rlp_stream = RlpStream::new_list(route.blocks.len());
						for block_hash in route.blocks {
							let mut hash_rlp = RlpStream::new_list(2);
<<<<<<< HEAD
							let difficulty = chain.block_total_difficulty(BlockId::Hash(block_hash.clone())).unwrap();
		
=======
							let difficulty = chain.block_total_difficulty(BlockId::Hash(block_hash.clone())).expect("Mallformed block without a difficulty on the chain!");

>>>>>>> e7864c30
							hash_rlp.append(&block_hash);
							hash_rlp.append(&difficulty);
							rlp_stream.append_raw(&hash_rlp.out(), 1);
						}
						Some(rlp_stream.out())
					}
				}
			},
			None => None
		}
	}

	/// creates latest block rlp for the given client
	fn create_latest_block_rlp(chain: &BlockChainClient) -> Bytes {
		let mut rlp_stream = RlpStream::new_list(2);
		rlp_stream.append_raw(&chain.block(BlockId::Hash(chain.chain_info().best_block_hash)).unwrap(), 1);
		rlp_stream.append(&chain.chain_info().total_difficulty);
		rlp_stream.out()
	}

	/// returns peer ids that have less blocks than our chain
	fn get_lagging_peers(&mut self, io: &SyncIo) -> Vec<(PeerId, BlockNumber)> {
		let chain = io.chain();
		let chain_info = chain.chain_info();
		let latest_hash = chain_info.best_block_hash;
		let latest_number = chain_info.best_block_number;
		self.peers.iter_mut().filter_map(|(&id, ref mut peer_info)|
			match io.chain().block_status(BlockId::Hash(peer_info.latest_hash.clone())) {
				BlockStatus::InChain => {
					if peer_info.latest_number.is_none() {
						peer_info.latest_number = Some(HeaderView::new(&io.chain().block_header(BlockId::Hash(peer_info.latest_hash.clone())).unwrap()).number());
					}
					if peer_info.latest_hash != latest_hash && latest_number > peer_info.latest_number.unwrap() {
						Some((id, peer_info.latest_number.unwrap()))
					} else { None }
				},
				_ => None
			})
			.collect::<Vec<_>>()
	}

	/// propagades latest block to lagging peers
	fn propagade_blocks(&mut self, local_best: &H256, best_number: BlockNumber, io: &mut SyncIo) -> usize {
		let updated_peers = {
			let lagging_peers = self.get_lagging_peers(io);

			// sqrt(x)/x scaled to max u32
			let fraction = (self.peers.len() as f64).powf(-0.5).mul(u32::max_value() as f64).round() as u32;
			let lucky_peers = match lagging_peers.len() {
				0 ... MIN_PEERS_PROPAGATION => lagging_peers,
				_ => lagging_peers.into_iter().filter(|_| ::rand::random::<u32>() < fraction).collect::<Vec<_>>()
			};

			// taking at max of MAX_PEERS_PROPAGATION
			lucky_peers.iter().map(|&(id, _)| id.clone()).take(min(lucky_peers.len(), MAX_PEERS_PROPAGATION)).collect::<Vec<PeerId>>()
		};

		let mut sent = 0;
		for peer_id in updated_peers {
			let rlp = ChainSync::create_latest_block_rlp(io.chain());
			self.send_packet(io, peer_id, NEW_BLOCK_PACKET, rlp);
			self.peers.get_mut(&peer_id).unwrap().latest_hash = local_best.clone();
			self.peers.get_mut(&peer_id).unwrap().latest_number = Some(best_number);
			sent = sent + 1;
		}
		sent
	}

	/// propagades new known hashes to all peers
	fn propagade_new_hashes(&mut self, local_best: &H256, best_number: BlockNumber, io: &mut SyncIo) -> usize {
		let updated_peers = self.get_lagging_peers(io);
		let mut sent = 0;
		let last_parent = HeaderView::new(&io.chain().block_header(BlockId::Hash(local_best.clone())).unwrap()).parent_hash();
		for (peer_id, peer_number) in updated_peers {
			let mut peer_best = self.peers.get(&peer_id).unwrap().latest_hash.clone();
			if best_number - peer_number > MAX_PEERS_PROPAGATION as BlockNumber {
				// If we think peer is too far behind just end one latest hash
				peer_best = last_parent.clone();
			}
			sent = sent + match ChainSync::create_new_hashes_rlp(io.chain(), &peer_best, &local_best) {
				Some(rlp) => {
					{
						let peer = self.peers.get_mut(&peer_id).unwrap();
						peer.latest_hash = local_best.clone();
						peer.latest_number = Some(best_number);
					}
					self.send_packet(io, peer_id, NEW_BLOCK_HASHES_PACKET, rlp);
					1
				},
				None => 0
			}
		}
		sent
	}

	/// Maintain other peers. Send out any new blocks and transactions
	pub fn maintain_sync(&mut self, io: &mut SyncIo) {
		self.check_resume(io);
	}

	/// should be called once chain has new block, triggers the latest block propagation
	pub fn chain_blocks_verified(&mut self, io: &mut SyncIo) {
		let chain = io.chain().chain_info();
		if (((chain.best_block_number as i64) - (self.last_send_block_number as i64)).abs() as BlockNumber) < MAX_PEER_LAG_PROPAGATION {
			let blocks = self.propagade_blocks(&chain.best_block_hash, chain.best_block_number, io);
			let hashes = self.propagade_new_hashes(&chain.best_block_hash, chain.best_block_number, io);
			if blocks != 0 || hashes != 0 {
				trace!(target: "sync", "Sent latest {} blocks and {} hashes to peers.", blocks, hashes);
			}
		}
		self.last_send_block_number = chain.best_block_number;
	}
}

#[cfg(test)]
mod tests {
	use tests::helpers::*;
	use super::*;
	use util::*;
	use super::{PeerInfo, PeerAsking};
	use ethcore::header::*;
	use ethcore::client::*;

	fn get_dummy_block(order: u32, parent_hash: H256) -> Bytes {
		let mut header = Header::new();
		header.gas_limit = x!(0);
		header.difficulty = x!(order * 100);
		header.timestamp = (order * 10) as u64;
		header.number = order as u64;
		header.parent_hash = parent_hash;
		header.state_root = H256::zero();

		let mut rlp = RlpStream::new_list(3);
		rlp.append(&header);
		rlp.append_raw(&rlp::EMPTY_LIST_RLP, 1);
		rlp.append_raw(&rlp::EMPTY_LIST_RLP, 1);
		rlp.out()
	}

	fn get_dummy_blocks(order: u32, parent_hash: H256) -> Bytes {
		let mut rlp = RlpStream::new_list(1);
		rlp.append_raw(&get_dummy_block(order, parent_hash), 1);
		let difficulty: U256 = x!(100 * order);
		rlp.append(&difficulty);
		rlp.out()
	}

	fn get_dummy_hashes() -> Bytes {
		let mut rlp = RlpStream::new_list(5);
		for _ in 0..5 {
			let mut hash_d_rlp = RlpStream::new_list(2);
			let hash: H256 = H256::from(0u64);
			let diff: U256 = U256::from(1u64);
			hash_d_rlp.append(&hash);
			hash_d_rlp.append(&diff);

			rlp.append_raw(&hash_d_rlp.out(), 1);
		}

		rlp.out()
	}

	#[test]
	fn return_receipts_empty() {
		let mut client = TestBlockChainClient::new();
		let mut queue = VecDeque::new();
		let io = TestIo::new(&mut client, &mut queue, None);

		let result = ChainSync::return_receipts(&io, &UntrustedRlp::new(&[0xc0]));

		assert!(result.is_ok());
	}

	#[test]
	fn return_receipts() {
		let mut client = TestBlockChainClient::new();
		let mut queue = VecDeque::new();
		let mut io = TestIo::new(&mut client, &mut queue, None);

		let mut receipt_list = RlpStream::new_list(4);
		receipt_list.append(&H256::from("0000000000000000000000000000000000000000000000005555555555555555"));
		receipt_list.append(&H256::from("ff00000000000000000000000000000000000000000000000000000000000000"));
		receipt_list.append(&H256::from("fff0000000000000000000000000000000000000000000000000000000000000"));
		receipt_list.append(&H256::from("aff0000000000000000000000000000000000000000000000000000000000000"));

		let receipts_request = receipt_list.out();
		// it returns rlp ONLY for hashes started with "f"
		let result = ChainSync::return_receipts(&io, &UntrustedRlp::new(&receipts_request.clone()));

		assert!(result.is_ok());
		let rlp_result = result.unwrap();
		assert!(rlp_result.is_some());

		// the length of two rlp-encoded receipts
		assert_eq!(597, rlp_result.unwrap().1.out().len());

		let mut sync = dummy_sync_with_peer(H256::new());
		io.sender = Some(2usize);
		sync.on_packet(&mut io, 0usize, super::GET_RECEIPTS_PACKET, &receipts_request);
		assert_eq!(1, io.queue.len());
	}

	#[test]
	fn return_nodes() {
		let mut client = TestBlockChainClient::new();
		let mut queue = VecDeque::new();
		let mut io = TestIo::new(&mut client, &mut queue, None);

		let mut node_list = RlpStream::new_list(3);
		node_list.append(&H256::from("0000000000000000000000000000000000000000000000005555555555555555"));
		node_list.append(&H256::from("ffffffffffffffffffffffffffffffffffffffffffffaaaaaaaaaaaaaaaaaaaa"));
		node_list.append(&H256::from("aff0000000000000000000000000000000000000000000000000000000000000"));

		let node_request = node_list.out();
		// it returns rlp ONLY for hashes started with "f"
		let result = ChainSync::return_node_data(&io, &UntrustedRlp::new(&node_request.clone()));

		assert!(result.is_ok());
		let rlp_result = result.unwrap();
		assert!(rlp_result.is_some());

		// the length of one rlp-encoded hashe
		assert_eq!(34, rlp_result.unwrap().1.out().len());

		let mut sync = dummy_sync_with_peer(H256::new());
		io.sender = Some(2usize);
		sync.on_packet(&mut io, 0usize, super::GET_NODE_DATA_PACKET, &node_request);
		assert_eq!(1, io.queue.len());
	}

	fn dummy_sync_with_peer(peer_latest_hash: H256) -> ChainSync {
		let mut sync = ChainSync::new();
		sync.peers.insert(0,
		  	PeerInfo {
				protocol_version: 0,
				genesis: H256::zero(),
				network_id: U256::zero(),
				latest_hash: peer_latest_hash,
				latest_number: None,
				difficulty: U256::zero(),
				asking: PeerAsking::Nothing,
				asking_blocks: Vec::<BlockNumber>::new(),
				asking_hash: None,
				ask_time: 0f64,
	  		});
		sync
	}

	#[test]
	fn finds_lagging_peers() {
		let mut client = TestBlockChainClient::new();
		client.add_blocks(100, false);
		let mut queue = VecDeque::new();
		let mut sync = dummy_sync_with_peer(client.block_hash_delta_minus(10));
		let io = TestIo::new(&mut client, &mut queue, None);

		let lagging_peers = sync.get_lagging_peers(&io);

		assert_eq!(1, lagging_peers.len())
	}

	#[test]
	fn calculates_tree_for_lagging_peer() {
		let mut client = TestBlockChainClient::new();
		client.add_blocks(15, false);

		let start = client.block_hash_delta_minus(4);
		let end = client.block_hash_delta_minus(2);

		// wrong way end -> start, should be None
		let rlp = ChainSync::create_new_hashes_rlp(&client, &end, &start);
		assert!(rlp.is_none());

		let rlp = ChainSync::create_new_hashes_rlp(&client, &start, &end).unwrap();
		// size of three rlp encoded hash-difficulty
		assert_eq!(107, rlp.len());
	}

	#[test]
	fn sends_new_hashes_to_lagging_peer() {
		let mut client = TestBlockChainClient::new();
		client.add_blocks(100, false);
		let mut queue = VecDeque::new();
		let mut sync = dummy_sync_with_peer(client.block_hash_delta_minus(5));
		let best_hash = client.chain_info().best_block_hash.clone();
		let best_number = client.chain_info().best_block_number;
		let mut io = TestIo::new(&mut client, &mut queue, None);

		let peer_count = sync.propagade_new_hashes(&best_hash, best_number, &mut io);

		// 1 message should be send
		assert_eq!(1, io.queue.len());
		// 1 peer should be updated
		assert_eq!(1, peer_count);
		// NEW_BLOCK_HASHES_PACKET
		assert_eq!(0x01, io.queue[0].packet_id);
	}

	#[test]
	fn sends_latest_block_to_lagging_peer() {
		let mut client = TestBlockChainClient::new();
		client.add_blocks(100, false);
		let mut queue = VecDeque::new();
		let mut sync = dummy_sync_with_peer(client.block_hash_delta_minus(5));
		let best_hash = client.chain_info().best_block_hash.clone();
		let best_number = client.chain_info().best_block_number;
		let mut io = TestIo::new(&mut client, &mut queue, None);

		let peer_count = sync.propagade_blocks(&best_hash, best_number, &mut io);

		// 1 message should be send
		assert_eq!(1, io.queue.len());
		// 1 peer should be updated
		assert_eq!(1, peer_count);
		// NEW_BLOCK_PACKET
		assert_eq!(0x07, io.queue[0].packet_id);
	}

	#[test]
	fn handles_peer_new_block_mallformed() {
		let mut client = TestBlockChainClient::new();
		client.add_blocks(10, false);

		let block_data = get_dummy_block(11, client.chain_info().best_block_hash);

		let mut queue = VecDeque::new();
		let mut sync = dummy_sync_with_peer(client.block_hash_delta_minus(5));
		let mut io = TestIo::new(&mut client, &mut queue, None);

		let block = UntrustedRlp::new(&block_data);

		let result = sync.on_peer_new_block(&mut io, 0, &block);

		assert!(result.is_err());
	}

	#[test]
	fn handles_peer_new_block() {
		let mut client = TestBlockChainClient::new();
		client.add_blocks(10, false);

		let block_data = get_dummy_blocks(11, client.chain_info().best_block_hash);

		let mut queue = VecDeque::new();
		let mut sync = dummy_sync_with_peer(client.block_hash_delta_minus(5));
		let mut io = TestIo::new(&mut client, &mut queue, None);

		let block = UntrustedRlp::new(&block_data);

		let result = sync.on_peer_new_block(&mut io, 0, &block);

		assert!(result.is_ok());
	}

	#[test]
	fn handles_peer_new_block_empty() {
		let mut client = TestBlockChainClient::new();
		client.add_blocks(10, false);
		let mut queue = VecDeque::new();
		let mut sync = dummy_sync_with_peer(client.block_hash_delta_minus(5));
		let mut io = TestIo::new(&mut client, &mut queue, None);

		let empty_data = vec![];
		let block = UntrustedRlp::new(&empty_data);

		let result = sync.on_peer_new_block(&mut io, 0, &block);

		assert!(result.is_err());
	}

	#[test]
	fn handles_peer_new_hashes() {
		let mut client = TestBlockChainClient::new();
		client.add_blocks(10, false);
		let mut queue = VecDeque::new();
		let mut sync = dummy_sync_with_peer(client.block_hash_delta_minus(5));
		let mut io = TestIo::new(&mut client, &mut queue, None);

		let hashes_data = get_dummy_hashes();
		let hashes_rlp = UntrustedRlp::new(&hashes_data);

		let result = sync.on_peer_new_hashes(&mut io, 0, &hashes_rlp);

		assert!(result.is_ok());
	}

	#[test]
	fn handles_peer_new_hashes_empty() {
		let mut client = TestBlockChainClient::new();
		client.add_blocks(10, false);
		let mut queue = VecDeque::new();
		let mut sync = dummy_sync_with_peer(client.block_hash_delta_minus(5));
		let mut io = TestIo::new(&mut client, &mut queue, None);

		let empty_hashes_data = vec![];
		let hashes_rlp = UntrustedRlp::new(&empty_hashes_data);

		let result = sync.on_peer_new_hashes(&mut io, 0, &hashes_rlp);

		assert!(result.is_ok());
	}

	// idea is that what we produce when propagading latest hashes should be accepted in
	// on_peer_new_hashes in our code as well
	#[test]
	fn hashes_rlp_mutually_acceptable() {
		let mut client = TestBlockChainClient::new();
		client.add_blocks(100, false);
		let mut queue = VecDeque::new();
		let mut sync = dummy_sync_with_peer(client.block_hash_delta_minus(5));
		let best_hash = client.chain_info().best_block_hash.clone();
		let best_number = client.chain_info().best_block_number;
		let mut io = TestIo::new(&mut client, &mut queue, None);

		sync.propagade_new_hashes(&best_hash, best_number, &mut io);

		let data = &io.queue[0].data.clone();
		let result = sync.on_peer_new_hashes(&mut io, 0, &UntrustedRlp::new(&data));
		assert!(result.is_ok());
	}

	// idea is that what we produce when propagading latest block should be accepted in
	// on_peer_new_block  in our code as well
	#[test]
	fn block_rlp_mutually_acceptable() {
		let mut client = TestBlockChainClient::new();
		client.add_blocks(100, false);
		let mut queue = VecDeque::new();
		let mut sync = dummy_sync_with_peer(client.block_hash_delta_minus(5));
		let best_hash = client.chain_info().best_block_hash.clone();
		let best_number = client.chain_info().best_block_number;
		let mut io = TestIo::new(&mut client, &mut queue, None);

		sync.propagade_blocks(&best_hash, best_number, &mut io);

		let data = &io.queue[0].data.clone();
		let result = sync.on_peer_new_block(&mut io, 0, &UntrustedRlp::new(&data));
		assert!(result.is_ok());
	}
}<|MERGE_RESOLUTION|>--- conflicted
+++ resolved
@@ -1102,13 +1102,7 @@
 						let mut rlp_stream = RlpStream::new_list(route.blocks.len());
 						for block_hash in route.blocks {
 							let mut hash_rlp = RlpStream::new_list(2);
-<<<<<<< HEAD
-							let difficulty = chain.block_total_difficulty(BlockId::Hash(block_hash.clone())).unwrap();
-		
-=======
 							let difficulty = chain.block_total_difficulty(BlockId::Hash(block_hash.clone())).expect("Mallformed block without a difficulty on the chain!");
-
->>>>>>> e7864c30
 							hash_rlp.append(&block_hash);
 							hash_rlp.append(&difficulty);
 							rlp_stream.append_raw(&hash_rlp.out(), 1);
