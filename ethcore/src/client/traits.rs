// Copyright 2015, 2016 Ethcore (UK) Ltd.
// This file is part of Parity.

// Parity is free software: you can redistribute it and/or modify
// it under the terms of the GNU General Public License as published by
// the Free Software Foundation, either version 3 of the License, or
// (at your option) any later version.

// Parity is distributed in the hope that it will be useful,
// but WITHOUT ANY WARRANTY; without even the implied warranty of
// MERCHANTABILITY or FITNESS FOR A PARTICULAR PURPOSE.  See the
// GNU General Public License for more details.

// You should have received a copy of the GNU General Public License
// along with Parity.  If not, see <http://www.gnu.org/licenses/>.

use std::collections::BTreeMap;
use util::{U256, Address, H256, H512, H2048, Bytes, Itertools};
use util::stats::Histogram;
use blockchain::TreeRoute;
use verification::queue::QueueInfo as BlockQueueInfo;
use block::{OpenBlock, SealedBlock};
use header::{BlockNumber};
use transaction::{LocalizedTransaction, SignedTransaction};
use log_entry::LocalizedLogEntry;
use filter::Filter;
use views::{BlockView};
use error::{ImportResult, CallError};
use receipt::LocalizedReceipt;
use trace::LocalizedTrace;
use evm::{Factory as EvmFactory, Schedule};
use executive::Executed;
use env_info::LastHashes;
use block_import_error::BlockImportError;
use ipc::IpcConfig;
use types::ids::*;
use types::trace_filter::Filter as TraceFilter;
use types::call_analytics::CallAnalytics;
use types::blockchain_info::BlockChainInfo;
use types::block_status::BlockStatus;
use types::mode::Mode;
use types::pruning_info::PruningInfo;

#[ipc(client_ident="RemoteClient")]
/// Blockchain database client. Owns and manages a blockchain and a block queue.
pub trait BlockChainClient : Sync + Send {

	/// Should be called by any external-facing interface when actively using the client.
	/// To minimise chatter, there's no need to call more than once every 30s.
	fn keep_alive(&self) {}

	/// Get raw block header data by block id.
	fn block_header(&self, id: BlockId) -> Option<Bytes>;

	/// Get raw block body data by block id.
	/// Block body is an RLP list of two items: uncles and transactions.
	fn block_body(&self, id: BlockId) -> Option<Bytes>;

	/// Get raw block data by block header hash.
	fn block(&self, id: BlockId) -> Option<Bytes>;

	/// Get block status by block header hash.
	fn block_status(&self, id: BlockId) -> BlockStatus;

	/// Get block total difficulty.
	fn block_total_difficulty(&self, id: BlockId) -> Option<U256>;

	/// Attempt to get address nonce at given block.
	/// May not fail on BlockId::Latest.
	fn nonce(&self, address: &Address, id: BlockId) -> Option<U256>;

	/// Attempt to get address storage root at given block.
	/// May not fail on BlockId::Latest.
	fn storage_root(&self, address: &Address, id: BlockId) -> Option<H256>;

	/// Get address nonce at the latest block's state.
	fn latest_nonce(&self, address: &Address) -> U256 {
		self.nonce(address, BlockId::Latest)
			.expect("nonce will return Some when given BlockId::Latest. nonce was given BlockId::Latest. \
			Therefore nonce has returned Some; qed")
	}

	/// Get block hash.
	fn block_hash(&self, id: BlockId) -> Option<H256>;

	/// Get address code at given block's state.
	fn code(&self, address: &Address, id: BlockId) -> Option<Option<Bytes>>;

	/// Get address code at the latest block's state.
	fn latest_code(&self, address: &Address) -> Option<Bytes> {
		self.code(address, BlockId::Latest)
			.expect("code will return Some if given BlockId::Latest; qed")
	}

	/// Get address balance at the given block's state.
	///
	/// May not return None if given BlockId::Latest.
	/// Returns None if and only if the block's root hash has been pruned from the DB.
	fn balance(&self, address: &Address, id: BlockId) -> Option<U256>;

	/// Get address balance at the latest block's state.
	fn latest_balance(&self, address: &Address) -> U256 {
		self.balance(address, BlockId::Latest)
			.expect("balance will return Some if given BlockId::Latest. balance was given BlockId::Latest \
			Therefore balance has returned Some; qed")
	}

	/// Get value of the storage at given position at the given block's state.
	///
	/// May not return None if given BlockId::Latest.
	/// Returns None if and only if the block's root hash has been pruned from the DB.
	fn storage_at(&self, address: &Address, position: &H256, id: BlockId) -> Option<H256>;

	/// Get value of the storage at given position at the latest block's state.
	fn latest_storage_at(&self, address: &Address, position: &H256) -> H256 {
		self.storage_at(address, position, BlockId::Latest)
			.expect("storage_at will return Some if given BlockId::Latest. storage_at was given BlockId::Latest. \
			Therefore storage_at has returned Some; qed")
	}

	/// Get a list of all accounts in the block `id`, if fat DB is in operation, otherwise `None`.
	/// If `after` is set the list starts with the following item.
	fn list_accounts(&self, id: BlockId, after: Option<&Address>, count: u64) -> Option<Vec<Address>>;

	/// Get a list of all storage keys in the block `id`, if fat DB is in operation, otherwise `None`.
	/// If `after` is set the list starts with the following item.
	fn list_storage(&self, id: BlockId, account: &Address, after: Option<&H256>, count: u64) -> Option<Vec<H256>>;

	/// Get transaction with given hash.
	fn transaction(&self, id: TransactionId) -> Option<LocalizedTransaction>;

	/// Get the hash of block that contains the transaction, if any.
	fn transaction_block(&self, id: TransactionId) -> Option<H256>;

	/// Get uncle with given id.
	fn uncle(&self, id: UncleId) -> Option<Bytes>;

	/// Get transaction receipt with given hash.
	fn transaction_receipt(&self, id: TransactionId) -> Option<LocalizedReceipt>;

	/// Get a tree route between `from` and `to`.
	/// See `BlockChain::tree_route`.
	fn tree_route(&self, from: &H256, to: &H256) -> Option<TreeRoute>;

	/// Get all possible uncle hashes for a block.
	fn find_uncles(&self, hash: &H256) -> Option<Vec<H256>>;

	/// Get latest state node
	fn state_data(&self, hash: &H256) -> Option<Bytes>;

	/// Get raw block receipts data by block header hash.
	fn block_receipts(&self, hash: &H256) -> Option<Bytes>;

	/// Import a block into the blockchain.
	fn import_block(&self, bytes: Bytes) -> Result<H256, BlockImportError>;

	/// Import a block with transaction receipts. Does no sealing and transaction validation.
	fn import_block_with_receipts(&self, block_bytes: Bytes, receipts_bytes: Bytes) -> Result<H256, BlockImportError>;

	/// Get block queue information.
	fn queue_info(&self) -> BlockQueueInfo;

	/// Clear block queue and abort all import activity.
	fn clear_queue(&self);

	/// Get blockchain information.
	fn chain_info(&self) -> BlockChainInfo;

	/// Get the registrar address, if it exists.
	fn additional_params(&self) -> BTreeMap<String, String>;

	/// Get the best block header.
	fn best_block_header(&self) -> Bytes;

	/// Returns numbers of blocks containing given bloom.
	fn blocks_with_bloom(&self, bloom: &H2048, from_block: BlockId, to_block: BlockId) -> Option<Vec<BlockNumber>>;

	/// Returns logs matching given filter.
	fn logs(&self, filter: Filter) -> Vec<LocalizedLogEntry>;

	/// Makes a non-persistent transaction call.
	fn call(&self, t: &SignedTransaction, block: BlockId, analytics: CallAnalytics) -> Result<Executed, CallError>;

	/// Replays a given transaction for inspection.
	fn replay(&self, t: TransactionId, analytics: CallAnalytics) -> Result<Executed, CallError>;

	/// Returns traces matching given filter.
	fn filter_traces(&self, filter: TraceFilter) -> Option<Vec<LocalizedTrace>>;

	/// Returns trace with given id.
	fn trace(&self, trace: TraceId) -> Option<LocalizedTrace>;

	/// Returns traces created by transaction.
	fn transaction_traces(&self, trace: TransactionId) -> Option<Vec<LocalizedTrace>>;

	/// Returns traces created by transaction from block.
	fn block_traces(&self, trace: BlockId) -> Option<Vec<LocalizedTrace>>;

	/// Get last hashes starting from best block.
	fn last_hashes(&self) -> LastHashes;

	/// Queue transactions for importing.
	fn queue_transactions(&self, transactions: Vec<Bytes>, peer_id: Option<H512>);

	/// list all transactions
	fn pending_transactions(&self) -> Vec<SignedTransaction>;

	/// Sorted list of transaction gas prices from at least last sample_size blocks.
	fn gas_price_corpus(&self, sample_size: usize) -> Vec<U256> {
		let mut h = self.chain_info().best_block_hash;
		let mut corpus = Vec::new();
		while corpus.is_empty() {
			for _ in 0..sample_size {
				let block_bytes = self.block(BlockId::Hash(h)).expect("h is either the best_block_hash or an ancestor; qed");
				let block = BlockView::new(&block_bytes);
				let header = block.header_view();
				if header.number() == 0 {
					return corpus;
				}
				block.transaction_views().iter().foreach(|t| corpus.push(t.gas_price()));
				h = header.parent_hash().clone();
			}
		}
		corpus.sort();
		corpus
	}

	/// Calculate median gas price from recent blocks if they have any transactions.
	fn gas_price_median(&self, sample_size: usize) -> Option<U256> {
		let corpus = self.gas_price_corpus(sample_size);
		corpus.get(corpus.len() / 2).cloned()
	}

	/// Get the gas price distribution based on recent blocks if they have any transactions.
	fn gas_price_histogram(&self, sample_size: usize, bucket_number: usize) -> Option<Histogram> {
		let raw_corpus = self.gas_price_corpus(sample_size);
		let raw_len = raw_corpus.len();
		// Throw out outliers.
		let (corpus, _) = raw_corpus.split_at(raw_len - raw_len / 40);
		Histogram::new(corpus, bucket_number)
	}

	/// Get the preferred network ID to sign on
	fn signing_network_id(&self) -> Option<u64>;

	/// Get the mode.
	fn mode(&self) -> Mode;

	/// Set the mode.
	fn set_mode(&self, mode: Mode);

	/// Returns engine-related extra info for `BlockId`.
	fn block_extra_info(&self, id: BlockId) -> Option<BTreeMap<String, String>>;

	/// Returns engine-related extra info for `UncleId`.
	fn uncle_extra_info(&self, id: UncleId) -> Option<BTreeMap<String, String>>;

	/// Returns information about pruning/data availability.
	fn pruning_info(&self) -> PruningInfo;
}

impl IpcConfig for BlockChainClient { }

/// Extended client interface used for mining
pub trait MiningBlockChainClient: BlockChainClient {
	/// Returns OpenBlock prepared for closing.
	fn prepare_open_block(&self,
		author: Address,
		gas_range_target: (U256, U256),
		extra_data: Bytes
	) -> OpenBlock;

	/// Returns EvmFactory.
	fn vm_factory(&self) -> &EvmFactory;

	/// Import sealed block. Skips all verifications.
	fn import_sealed_block(&self, block: SealedBlock) -> ImportResult;

	/// Returns latest schedule.
	fn latest_schedule(&self) -> Schedule;
}

/// Extended client interface for providing proofs of the state.
pub trait ProvingBlockChainClient: BlockChainClient {
	/// Prove account storage at a specific block id.
	///
	/// Both provided keys assume a secure trie.
	/// Returns a vector of raw trie nodes (in order from the root) proving the storage query.
	/// Nodes after `from_level` may be omitted.
	/// An empty vector indicates unservable query.
	fn prove_storage(&self, key1: H256, key2: H256, from_level: u32, id: BlockId) -> Vec<Bytes>;

	/// Prove account existence at a specific block id.
	/// The key is the keccak hash of the account's address.
	/// Returns a vector of raw trie nodes (in order from the root) proving the query.
	/// Nodes after `from_level` may be omitted.
<<<<<<< HEAD
	/// An empty vector indicates unservable query.
	fn prove_account(&self, key1: H256, from_level: u32, id: BlockID) -> Vec<Bytes>;
=======
	/// An empty vector indicates unservable query.	
	fn prove_account(&self, key1: H256, from_level: u32, id: BlockId) -> Vec<Bytes>;
>>>>>>> 60ea787b

	/// Get code by address hash.
	fn code_by_hash(&self, account_key: H256, id: BlockId) -> Bytes;
}<|MERGE_RESOLUTION|>--- conflicted
+++ resolved
@@ -294,13 +294,8 @@
 	/// The key is the keccak hash of the account's address.
 	/// Returns a vector of raw trie nodes (in order from the root) proving the query.
 	/// Nodes after `from_level` may be omitted.
-<<<<<<< HEAD
 	/// An empty vector indicates unservable query.
-	fn prove_account(&self, key1: H256, from_level: u32, id: BlockID) -> Vec<Bytes>;
-=======
-	/// An empty vector indicates unservable query.	
 	fn prove_account(&self, key1: H256, from_level: u32, id: BlockId) -> Vec<Bytes>;
->>>>>>> 60ea787b
 
 	/// Get code by address hash.
 	fn code_by_hash(&self, account_key: H256, id: BlockId) -> Bytes;
